--- conflicted
+++ resolved
@@ -11,22 +11,6 @@
     - QNAM :question:
     - BNAM :question:
 
-<<<<<<< HEAD
-***************************************************************
-Make FeatureNetworks easily addable for Users :exclamation:
-***************************************************************
-=======
-### Models to implement:
-    - TabTransformer https://arxiv.org/pdf/2012.06678.pdf     https://keras.io/examples/structured_data/tabtransformer/
-        - TabTransformerLSS
-    - TabNet https://arxiv.org/abs/1908.07442     https://github.com/jeyabbalas/tabnet
-        - TabNetLSS
-    - FT-Transformer  https://arxiv.org/pdf/2106.11959.pdf  https://github.com/aruberts/TabTransformerTF
-        - FT-TransformerLSS
-    - QNAM
-    - BNAM
-    - BlackBox-Models for baselines
->>>>>>> c7643c64
 
 ***************************************************************
 Make real Spline Optimization with smoothing :question:
@@ -42,18 +26,6 @@
     - Neural Decision Trees :question:
     - RandomFourierFeatures :question:
 
-<<<<<<< HEAD
-***************************************************************
-Interpretability
-***************************************************************
-    - Approx Fisher for SNAM :question:
-    - Pseudo Significance - LOO Distribution Shift :white_check_mark:
-=======
-### Interpretability
-    - Orthogonalization
-    - Approx Fisher for SNAM
-    - Pseudo Significance - LOO Distribution Shift
->>>>>>> c7643c64
 
 ***************************************************************
 LSS
